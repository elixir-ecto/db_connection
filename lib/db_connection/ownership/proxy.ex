defmodule DBConnection.Ownership.Proxy do
  @moduledoc false

  use GenServer

  @pool_timeout      5_000
  @ownership_timeout 60_000
  @timeout           15_000

  def start_link(caller, pool, pool_opts) do
    GenServer.start_link(__MODULE__, {caller, pool, pool_opts}, [])
  end

  def init(proxy, opts) do
    ownership_timeout = opts[:ownership_timeout] || @ownership_timeout
    case GenServer.call(proxy, {:init, ownership_timeout}, :infinity) do
      :ok                 -> :ok
      {:error, _} = error -> error
   end
  end

  def checkout(proxy, opts) do
    {:current_stacktrace, stack} = Process.info(self(), :current_stacktrace)
    stack = stack |> Enum.drop(2) |> Enum.drop_while(&elem(&1, 0) == DBConnection)
    pool_timeout = opts[:pool_timeout] || @pool_timeout
    timeout = opts[:timeout] || @timeout
    queue? = Keyword.get(opts, :queue, true)

    ref = make_ref()
    try do
      GenServer.call(proxy, {:checkout, ref, queue?, stack, timeout}, pool_timeout)
    catch
      :exit, {_, {_, :call, [pool | _]}} = reason ->
        GenServer.cast(pool, {:cancel, ref})
        exit(reason)
    end
  end

  def checkin({proxy, ref}, state, _opts) do
    GenServer.cast(proxy, {:checkin, ref, state})
  end

  def disconnect({proxy, ref}, exception, state, _opts) do
    GenServer.cast(proxy, {:disconnect, ref, exception, state})
  end

  def stop({proxy, ref}, exception, state, _opts) do
    GenServer.cast(proxy, {:stop, ref, exception, state})
  end

  def stop(proxy, caller) do
    GenServer.cast(proxy, {:stop, caller})
  end

  # Callbacks

  def init({caller, pool, pool_opts}) do
    ownership_pool = Keyword.get(pool_opts, :ownership_pool, DBConnection.ConnectionPool)
    pool_opts = Keyword.put(pool_opts, :timeout, :infinity)
    owner_ref = Process.monitor(caller)
    pool_ref = Process.monitor(pool)

<<<<<<< HEAD
    state = %{
      client: nil,
      conn_module: nil,
      conn_ref: nil,
      conn_state: nil,
      owner_ref: owner_ref,
      ownership_timer: nil,
      pool: pool,
      pool_opts: pool_opts,
      pool_ref: pool_ref,
      queue: :queue.new,
      timer: nil,
    }
=======
    state = %{client: nil, timer: nil, conn_state: nil, conn_module: nil,
              owner_ref: owner_ref, pool: pool, pool_ref: pool_ref,
              pool_opts: pool_opts, conn_ref: nil, queue: :queue.new,
              ownership_timer: nil, ownership_pool: ownership_pool}
>>>>>>> ce9d42c0

    {:ok, state}
  end

  def handle_info({:DOWN, mon, _, pid, reason},
                  %{client: {_, _, mon, _}} = state) do
    message = "client #{inspect pid} exited with: " <> Exception.format_exit(reason)
    disconnect(message, state)
  end

  def handle_info({:DOWN, ref, _, pid, reason}, %{owner_ref: ref} = state) do
    message = "owner #{inspect pid} exited with: " <> Exception.format_exit(reason)
    down(message, state)
  end

  # The pool is down. We just exit as the user will get reports
  # and there is nothing we can do.
  def handle_info({:DOWN, ref, _, _, _}, %{pool_ref: ref} = state) do
    {:stop, :shutdown, state}
  end

  def handle_info({:timeout, timer, {__MODULE__, pid, timeout}}, %{timer: timer} = state) do
    message = "client #{inspect pid} timed out because " <>
    "it checked out the connection for longer than #{timeout}ms (set via the :timeout option)"
    disconnect(message, state)
  end

  def handle_info({:timeout, timer, {__MODULE__, pid, timeout}}, %{ownership_timer: timer} = state) do
    message = "owner #{inspect pid} timed out because " <>
    "it owned the connection for longer than #{timeout}ms (set via the :ownership_timeout option)"
    disconnect(message, state)
  end

  def handle_info(_msg, state) do
    {:noreply, state}
  end

  def handle_call({:init, ownership_timeout}, {pid, _} = from, state) do
    %{pool: pool, pool_opts: pool_opts, ownership_pool: ownership_pool} = state

    try do
      ownership_pool.checkout(pool, pool_opts)
    catch
      kind, reason ->
        stack = System.stacktrace()
        msg = "failed to checkout using #{inspect(ownership_pool)}"
        err = DBConnection.ConnectionError.exception(msg)
        GenServer.reply(from, {:error, err})
        :erlang.raise(kind, reason, stack)
    else
      {:ok, conn_ref, conn_module, conn_state} ->
        state =  %{state | conn_state: conn_state, conn_module: conn_module,
                           ownership_timer: start_timer(pid, ownership_timeout),
                           conn_ref: conn_ref}
        {:reply, :ok, state}
      {:error, exception} = error ->
        {:stop, {:shutdown, exception}, error, state}
    end
  end

  def handle_call({:checkout, ref, _, stack, timeout}, from, %{client: nil} = state) do
    {pid, _} = from
    client = {ref, Process.monitor(pid)}
    handle_checkout(client, stack, timeout, from, state)
  end

  def handle_call({:checkout, ref, queue?, stack, timeout}, from, state) do
    if queue? do
      %{queue: queue} = state
      {pid, _} = from
      client = {ref, Process.monitor(pid)}
      queue = :queue.in({client, stack, timeout, from}, queue)
      {:noreply, %{state | queue: queue}}
    else
      message = "connection not available and queuing is disabled"
      err = DBConnection.ConnectionError.exception(message)
      {:reply, {:error, err}, state}
    end
  end

  def handle_cast({:checkin, ref, conn_state}, %{client: {_, ref, _, _}} = state) do
    handle_checkin(conn_state, state)
  end

  def handle_cast({:checkin, _, _}, state) do
    {:noreply, state}
  end

  def handle_cast({tag, ref, error, conn_state}, %{client: {_, ref, _, _}} = state)
      when tag in [:stop, :disconnect] do
    %{conn_ref: conn_ref, pool_opts: pool_opts, ownership_pool: ownership_pool} = state
    apply(ownership_pool, tag, [conn_ref, error, conn_state, pool_opts])
    {:stop, {:shutdown, error}, state}
  end

  def handle_cast({:cancel, ref}, %{client: {_, ref, _, _}} = state) do
    %{conn_state: conn_state} = state
    handle_checkin(conn_state, state)
  end

  def handle_cast({:cancel, ref}, %{queue: queue} = state) do
    cancel =
      fn
        {{^ref, mon}, _, _timeout, _from} ->
          Process.demonitor(mon, [:flush])
          false
        _ ->
          true
      end

    {:noreply, %{state | queue: :queue.filter(cancel, queue)}}
  end

  def handle_cast({:stop, pid}, state) do
    down("owner #{inspect pid} checked in the connection", state)
  end

  defp handle_checkout({ref, mon}, stack, timeout, {pid, _} = from, state) do
    %{conn_module: conn_module, conn_state: conn_state} = state
    GenServer.reply(from, {:ok, {self(), ref}, conn_module, conn_state})
    state = %{state | client: {pid, ref, mon, stack}, timer: start_timer(pid, timeout)}
    {:noreply, state}
  end

  defp handle_checkin(conn_state, state) do
    %{timer: timer, client: {_, _, mon, _}} = state
    cancel_timer(timer)
    Process.demonitor(mon, [:flush])
    next(%{state | timer: nil, client: nil, conn_state: conn_state})
  end

  defp next(%{queue: queue} = state) do
    case :queue.out(queue) do
      {{:value, {client, stack, timeout, from}}, queue} ->
        handle_checkout(client, stack, timeout, from, %{state | queue: queue})
      {:empty, queue} ->
        {:noreply, %{state | queue: queue}}
    end
  end

  defp start_timer(_, :infinity), do: nil
  defp start_timer(pid, timeout) do
    :erlang.start_timer(timeout, self(), {__MODULE__, pid, timeout})
  end

  defp cancel_timer(nil), do: :ok
  defp cancel_timer(timer) do
    case :erlang.cancel_timer(timer) do
      false -> flush_timer(timer)
      _     -> :ok
    end
  end

  defp flush_timer(timer) do
    receive do
      {:timeout, ^timer, {__MODULE__, _, _}} ->
        :ok
    after
      0 ->
        raise ArgumentError, "timer #{inspect(timer)} does not exist"
    end
  end

  # It is down but never checked out from pool
  defp down(reason, %{conn_module: nil} = state) do
    {:stop, {:shutdown, reason}, state}
  end

  # If it is down but it has no client, checkin
  defp down(reason, %{client: nil} = state) do
    %{conn_ref: conn_ref, conn_state: conn_state, pool_opts: pool_opts, ownership_pool: ownership_pool} = state
    ownership_pool.checkin(conn_ref, conn_state, pool_opts)
    {:stop, {:shutdown, reason}, state}
  end

  # If it is down but it has a client, disconnect
<<<<<<< HEAD
  defp down(reason, %{client: {client, _, _, checkout_stack}} = state) do
    %{conn_ref: conn_ref, conn_state: conn_state, pool_opts: pool_opts} = state

    reason =
      case Process.info(client, :current_stacktrace) do
        {:current_stacktrace, current_stack} ->
          reason <> """
          \n\nProcess #{inspect(client)} is still using a connection from owner at location:

          #{Exception.format_stacktrace(current_stack)}
          The connection itself was checked out by #{inspect(client)} at location:

          #{Exception.format_stacktrace(checkout_stack)}
          """

        _ ->
          reason
      end

=======
  defp down(reason, state) do
    %{conn_ref: conn_ref, conn_state: conn_state, pool_opts: pool_opts, ownership_pool: ownership_pool} = state
>>>>>>> ce9d42c0
    error = DBConnection.ConnectionError.exception(reason)
    ownership_pool.disconnect(conn_ref, error, conn_state, pool_opts)
    {:stop, {:shutdown, reason}, state}
  end

  defp disconnect(reason, state) do
    %{conn_state: conn_state, pool_opts: pool_opts, conn_ref: conn_ref, ownership_pool: ownership_pool} = state
    error = DBConnection.ConnectionError.exception(reason)
    ownership_pool.disconnect(conn_ref, error, conn_state, pool_opts)
    {:stop, {:shutdown, reason}, state}
  end
end<|MERGE_RESOLUTION|>--- conflicted
+++ resolved
@@ -60,13 +60,13 @@
     owner_ref = Process.monitor(caller)
     pool_ref = Process.monitor(pool)
 
-<<<<<<< HEAD
     state = %{
       client: nil,
       conn_module: nil,
       conn_ref: nil,
       conn_state: nil,
       owner_ref: owner_ref,
+      ownership_pool: ownership_pool,
       ownership_timer: nil,
       pool: pool,
       pool_opts: pool_opts,
@@ -74,12 +74,6 @@
       queue: :queue.new,
       timer: nil,
     }
-=======
-    state = %{client: nil, timer: nil, conn_state: nil, conn_module: nil,
-              owner_ref: owner_ref, pool: pool, pool_ref: pool_ref,
-              pool_opts: pool_opts, conn_ref: nil, queue: :queue.new,
-              ownership_timer: nil, ownership_pool: ownership_pool}
->>>>>>> ce9d42c0
 
     {:ok, state}
   end
@@ -256,9 +250,8 @@
   end
 
   # If it is down but it has a client, disconnect
-<<<<<<< HEAD
   defp down(reason, %{client: {client, _, _, checkout_stack}} = state) do
-    %{conn_ref: conn_ref, conn_state: conn_state, pool_opts: pool_opts} = state
+    %{conn_ref: conn_ref, conn_state: conn_state, pool_opts: pool_opts, ownership_pool: ownership_pool} = state
 
     reason =
       case Process.info(client, :current_stacktrace) do
@@ -276,10 +269,6 @@
           reason
       end
 
-=======
-  defp down(reason, state) do
-    %{conn_ref: conn_ref, conn_state: conn_state, pool_opts: pool_opts, ownership_pool: ownership_pool} = state
->>>>>>> ce9d42c0
     error = DBConnection.ConnectionError.exception(reason)
     ownership_pool.disconnect(conn_ref, error, conn_state, pool_opts)
     {:stop, {:shutdown, reason}, state}
