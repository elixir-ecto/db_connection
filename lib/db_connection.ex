defmodule DBConnection.Stream do
  defstruct [:conn, :query, :params, :opts]

  @type t :: %__MODULE__{conn: DBConnection.conn,
                         query: any,
                         params: any,
                         opts: Keyword.t}
end
defimpl Enumerable, for: DBConnection.Stream do
  def count(_), do: {:error, __MODULE__}

  def member?(_, _), do: {:error, __MODULE__}

  def reduce(stream, acc, fun), do: DBConnection.reduce(stream, acc, fun)
end

defmodule DBConnection.PrepareStream do
  defstruct [:conn, :query, :params, :opts]

  @type t :: %__MODULE__{conn: DBConnection.conn,
                         query: any,
                         params: any,
                         opts: Keyword.t}
end
defimpl Enumerable, for: DBConnection.PrepareStream do
  def count(_), do: {:error, __MODULE__}

  def member?(_, _), do: {:error, __MODULE__}

  def reduce(stream, acc, fun), do: DBConnection.reduce(stream, acc, fun)
end

defmodule DBConnection do
  @moduledoc """
  A behaviour module for implementing efficient database connection
  client processes, pools and transactions.

  `DBConnection` handles callbacks differently to most behaviours. Some
  callbacks will be called in the calling process, with the state
  copied to and from the calling process. This is useful when the data
  for a request is large and means that a calling process can interact
  with a socket directly.

  A side effect of this is that query handling can be written in a
  simple blocking fashion, while the connection process itself will
  remain responsive to OTP messages and can enqueue and cancel queued
  requests.

  If a request or series of requests takes too long to handle in the
  client process a timeout will trigger and the socket can be cleanly
  disconnected by the connection process.

  If a calling process waits too long to start its request it will
  timeout and its request will be cancelled. This prevents requests
  building up when the database can not keep up.

  If no requests are received for a period of time the connection will
  trigger an idle timeout and the database can be pinged to keep the
  connection alive.

  Should the connection be lost, attempts will be made to reconnect with
  (configurable) exponential random backoff to reconnect. All state is
  lost when a connection disconnects but the process is reused.

  The `DBConnection.Query` protocol provide utility functions so that
  queries can be prepared or encoded and results decoding without
  blocking the connection or pool.

  By default the `DBConnection` provides a single connection. However
  the `:pool` option can be set to use a pool of connections. If a
  pool is used the module must be passed as an option - unless inside a
  `run/3` or `transaction/3` fun and using the run/transaction
  connection reference (`t`).
  """
  require Logger

  defstruct [:pool_mod, :pool_ref, :conn_mod, :conn_ref, :conn_mode]

  defmodule TransactionError do
    defexception [:status, :message]

      def exception(:idle),
        do: %__MODULE__{status: :idle, message: "transaction is not started"}
      def exception(:transaction),
        do: %__MODULE__{status: :transaction, message: "transaction is already started"}
      def exception(:error),
        do: %__MODULE__{status: :error, message: "transaction is aborted"}
  end

  @typedoc """
  Run or transaction connection reference.
  """
  @type t :: %__MODULE__{pool_mod: module,
                         pool_ref: any,
                         conn_mod: any,
                         conn_ref: reference}
  @type conn :: GenServer.server | t
  @type query :: any
  @type params :: any
  @type result :: any
  @type cursor :: any

  @doc """
  Connect to the database. Return `{:ok, state}` on success or
  `{:error, exception}` on failure.

  If an error is returned it will be logged and another
  connection attempt will be made after a backoff interval.

  This callback is called in the connection process.
  """
  @callback connect(opts :: Keyword.t) ::
    {:ok, state :: any} | {:error, Exception.t}

  @doc """
  Checkouts the state from the connection process. Return `{:ok, state}`
  to allow the checkout or `{:disconnect, exception, state}` to disconnect.

  This callback is called when the control of the state is passed to
  another process. `checkin/1` is called with the new state when control
  is returned to the connection process.

  Messages are discarded, instead of being passed to `handle_info/2`,
  when the state is checked out.

  This callback is called in the connection process.
  """
  @callback checkout(state :: any) ::
    {:ok, new_state :: any} | {:disconnect, Exception.t, new_state :: any}

  @doc """
  Checks in the state to the connection process. Return `{:ok, state}`
  to allow the checkin or `{:disconnect, exception, state}` to disconnect.

  This callback is called when the control of the state is passed back
  to the connection process. It should reverse any changes made in
  `checkout/2`.

  This callback is called in the connection process.
  """
  @callback checkin(state :: any) ::
    {:ok, new_state :: any} | {:disconnect, Exception.t, new_state :: any}

  @doc """
  Called when the connection has been idle for a period of time. Return
  `{:ok, state}` to continue or `{:disconnect, exception, state}` to
  disconnect.

  This callback is called if no callbacks have been called after the
  idle timeout and a client process is not using the state. The idle
  timeout can be configured by the `:idle_timeout` option. This function
  can be called whether the connection is checked in or checked out.

  This callback is called in the connection process.
  """
  @callback ping(state :: any) ::
    {:ok, new_state :: any} | {:disconnect, Exception.t, new_state :: any}

  @doc """
  Handle the beginning of a transaction.

  Return `{:ok, result, state}` to continue, `{:transaction, state}` to notify caller
  to commit open transaction before continuing, `{:error, state}` to notify
  caller to rollback aborted transaction before continuing,
  `{:error, exception, state}` (deprecated) to error without beginning the
  transaction, or `{:disconnect, exception, state}` to error and disconnect.

  A callback implementation should only return `:transaction` or `:error` if it
  can determine the database's transaction status without side effect.

  This callback is called in the client process.
  """
  @callback handle_begin(opts :: Keyword.t, state :: any) ::
    {:ok, result, new_state :: any} |
    {:transaction | :error, new_state :: any} |
    {:error | :disconnect, Exception.t, new_state :: any}

  @doc """
  Handle committing a transaction. Return `{:ok, result, state}` on successfully
  committing transaction, `{:idle, state}` to notify caller to begin
  transaction before continuing, `{:error, state}` to notify caller to
  rollback aborted transaction before continuing, `{:error, exception, state}`
  (deprecated) to error and no longer be inside transaction, or
  `{:disconnect, exception, state}` to error and disconnect.

  A callback implementation should only return `:idle` or `:error` if it
  can determine the database's transaction status without side effect.

  This callback is called in the client process.
  """
  @callback handle_commit(opts :: Keyword.t, state :: any) ::
    {:ok, result, new_state :: any} |
    {:idle | :error, new_state :: any} |
    {:error | :disconnect, Exception.t, new_state :: any}

  @doc """
  Handle committing a transaction. Return `{:ok, result, state}` on successfully
  committing transaction, `{:idle, state}` to notify caller to begin
  transaction before continuing, `{:error, exception, state}` (deprecated) to
  error and no longer be inside transaction, or
  `{:disconnect, exception, state}` to error and disconnect.

  A callback implementation should only return `:idle` if it
  can determine the database' transaction status without side effect.

  This callback is called in the client and connection process.
  """
  @callback handle_rollback(opts :: Keyword.t, state :: any) ::
    {:ok, result, new_state :: any} |
    {:idle, new_state :: any} |
    {:error | :disconnect, Exception.t, new_state :: any}

  @doc """
  Handle getting the transaction status. Return `{:idle, state}` if outside a
  transaction, `{:transaction, state}` if inside a transaction,
  `{:error, state}` if inside an aborted transaction, or
  `{:disconnect, exception, state}` to error and disconnect.

  If the callback returns a `:disconnect` tuples then `status/2` will return
  `:error`.
  """
  @callback handle_status(opts :: Keyword.t, state :: any) ::
    {:idle | :transaction | :error, new_state :: any} |
    {:disconnect, Exception.t, new_state :: any}

  @doc """
  Prepare a query with the database. Return `{:ok, query, state}` where
  `query` is a query to pass to `execute/4` or `close/3`,
  `{:error, exception, state}` to return an error and continue or
  `{:disconnect, exception, state}` to return an error and disconnect.

  This callback is intended for cases where the state of a connection is
  needed to prepare a query and/or the query can be saved in the
  database to call later.

  This callback is called in the client process.
  """
  @callback handle_prepare(query, opts :: Keyword.t, state :: any) ::
    {:ok, query, new_state :: any} |
    {:error | :disconnect, Exception.t, new_state :: any}

  @doc """
  Execute a query prepared by `handle_prepare/3`. Return
  `{:ok, result, state}` to return the result `result` and continue,
  `{:error, exception, state}` to return an error and continue or
  `{:disconnect, exception, state}` to return an error and disconnect.

  This callback is called in the client process.
  """
  @callback handle_execute(query, params, opts :: Keyword.t, state :: any) ::
    {:ok, result, new_state :: any} |
    {:error | :disconnect, Exception.t, new_state :: any}

  @doc """
  Close a query prepared by `handle_prepare/3` with the database. Return
  `{:ok, result, state}` on success and to continue,
  `{:error, exception, state}` to return an error and continue, or
  `{:disconnect, exception, state}` to return an error and disconnect.

  This callback is called in the client process.
  """
  @callback handle_close(query, opts :: Keyword.t, state :: any) ::
    {:ok, result, new_state :: any} |
    {:error | :disconnect, Exception.t, new_state :: any}

  @doc """
  Declare a cursor using a query prepared by `handle_prepare/3`. Return
  `{:ok, cursor, state}` to start a cursor for a stream and continue,
  `{:error, exception, state}` to return an error and continue or
  `{:disconnect, exception, state}` to return an error and disconnect.

  This callback is called in the client process.
  """
  @callback handle_declare(query, params, opts :: Keyword.t, state :: any) ::
    {:ok, cursor, new_state :: any} |
    {:error | :disconnect, Exception.t, new_state :: any}

  @doc """
  Fetch the next result from a cursor declared by `handle_declare/4`. Return
  `{:cont, result, state}` to return the result `result` and continue using
  cursor, `{:halt, result, state}` to return the result `result` and close the
  cursor, `{:error, exception, state}` to return an error and close the
  cursor, `{:disconnect, exception, state}` to return an error and disconnect.

  This callback is called in the client process.
  """
  @callback handle_fetch(query, cursor, opts :: Keyword.t, state :: any) ::
    {:cont | :halt, result, new_state :: any} |
    {:error | :disconnect, Exception.t, new_state :: any}

  @doc """
  Fetch the first result from a cursor declared by `handle_declare/4`. Return
  `{:cont | :ok, result, state}` to return the result `result` and continue
  using cursor, `{:halt, result, state}` to return the result `result` and close
  the cursor, `{:deallocate, result, state}` to return the result `result` and
  require cursor to be deallocated, `{:error, exception, state}` to return an
  error and close the cursor, `{:disconnect, exception, state}` to return an
  error and disconnect.

  This callback is called when fetching the first result using `stream/4` and
  `prepare_stream/4`. `use DBConnection` will add a default implementation for
  this callback to call `hande_fetch/4`. Explicitly defining this callback is
  deprecated but it is still called for backwards compatibility. `fetch/4` will
  only use `handle_fetch/4`.

  This callback is called in the client process.
  """
  @callback handle_first(query, cursor, opts :: Keyword.t, state :: any) ::
    {:cont | :ok | :halt | :deallocate, result, new_state :: any} |
    {:error | :disconnect, Exception.t, new_state :: any}

  @doc """
  Fetch the next result from a cursor declared by `handle_declare/4`. Return
  `{:cont | :ok, result, state}` to return the result `result` and continue
  using cursor, `{:halt, result, state}` to return the result `result` and close
  the cursor, `{:deallocate, result, state}` to return the result `result` and
  require cursor to be deallocated, `{:error, exception, state}` to return an
  error and close the cursor, `{:disconnect, exception, state}` to return an
  error and disconnect.

  This callback is called when fetching the first result using `stream/4` and
  `prepare_stream/4`. `use DBConnection` will add a default implementation for
  this callback to call `hande_fetch/4`. Explicitly defining this callback is
  deprecated but it is still called for backwards compatibility. `fetch/4` will
  only use `handle_fetch/4`.

  This callback is called in the client process.
  """
  @callback handle_next(query, cursor, opts :: Keyword.t, state :: any) ::
    {:cont | :ok | :halt | :deallocate, result, new_state :: any} |
    {:error | :disconnect, Exception.t, new_state :: any}

  @doc """
  Deallocate a cursor declared by `handle_declare/4' with the database. Return
  `{:ok, result, state}` on success and to continue,
  `{:error, exception, state}` to return an error and continue, or
  `{:disconnect, exception, state}` to return an error and disconnect.

  This callback is called in the client process.
  """
  @callback handle_deallocate(query, cursor, opts :: Keyword.t, state :: any) ::
    {:ok, result, new_state :: any} |
    {:error | :disconnect, Exception.t, new_state :: any}

  @doc """
  Handle a message received by the connection process when checked in.
  Return `{:ok, state}` to continue or `{:disconnect, exception,
  state}` to disconnect.

  Messages received by the connection process when checked out will be
  logged and discared.

  This callback is called in the connection process.
  """
  @callback handle_info(msg :: any, state :: any) ::
    {:ok, new_state :: any} |
    {:disconnect, Exception.t, new_state :: any}

  @doc """
  Disconnect from the database. Return `:ok`.

  The exception as first argument is the exception from a `:disconnect`
  3-tuple returned by a previous callback.

  If the state is controlled by a client and it exits or takes too long
  to process a request the state will be last known state. In these
  cases the exception will be a `DBConnection.ConnectionError`.

  This callback is called in the connection process.
  """
  @callback disconnect(err :: Exception.t, state :: any) :: :ok

  @doc """
  Use `DBConnection` to set the behaviour and include default
  no-op implementations for `ping/1` and `handle_info/2`.
  """
  defmacro __using__(_) do
    quote location: :keep do
      @behaviour DBConnection

      def connect(_) do
        # We do this to trick dialyzer to not complain about non-local returns.
        message = "connect/1 not implemented"
        case :erlang.phash2(1, 1) do
          0 -> raise message
          1 -> {:error, RuntimeError.exception(message)}
        end
      end

      def disconnect(_, _) do
        message = "disconnect/2 not implemented"
        case :erlang.phash2(1, 1) do
          0 -> raise message
          1 -> :ok
        end
      end

      def checkout(state) do
        message = "checkout/1 not implemented"
        case :erlang.phash2(1, 1) do
          0 -> raise message
          1 -> {:disconnect, RuntimeError.exception(message), state}
        end
      end

      def checkin(state) do
        message = "checkin/1 not implemented"
        case :erlang.phash2(1, 1) do
          0 -> raise message
          1 -> {:disconnect, RuntimeError.exception(message), state}
        end
      end

      def ping(state), do: {:ok, state}

      def handle_begin(_, state) do
        message = "handle_begin/2 not implemented"
        case :erlang.phash2(1, 1) do
          0 -> raise message
          1 -> {:disconnect, RuntimeError.exception(message), state}
        end
      end

      def handle_commit(_, state) do
        message = "handle_commit/2 not implemented"
        case :erlang.phash2(1, 1) do
          0 -> raise message
          1 -> {:disconnect, RuntimeError.exception(message), state}
        end
      end

      def handle_rollback(_, state) do
        message = "handle_rollback/2 not implemented"
        case :erlang.phash2(1, 1) do
          0 -> raise message
          1 -> {:disconnect, RuntimeError.exception(message), state}
        end
      end

      def handle_status(_, state) do
        message = "handle_status/2 not implemented"
        case :erlang.phash2(1, 1) do
          0 -> raise message
          1 -> {:disconnect, RuntimeError.exception(message), state}
        end
      end

      def handle_prepare(_, _, state) do
       message = "handle_prepare/3 not implemented"
        case :erlang.phash2(1, 1) do
          0 -> raise message
          1 -> {:error, RuntimeError.exception(message), state}
        end
      end

      def handle_execute(_, _, _, state) do
        message = "handle_execute/4 not implemented"
        case :erlang.phash2(1, 1) do
          0 -> raise message
          1 -> {:error, RuntimeError.exception(message), state}
        end
      end

      def handle_close(_, _, state) do
        message = "handle_close/3 not implemented"
        case :erlang.phash2(1, 1) do
          0 -> raise message
          1 -> {:error, RuntimeError.exception(message), state}
        end
      end

      def handle_declare(_, _, _, state) do
       message = "handle_declare/4 not implemented"
        case :erlang.phash2(1, 1) do
          0 -> raise message
          1 -> {:error, RuntimeError.exception(message), state}
        end
      end

      def handle_fetch(_, _, _, state) do
       message = "handle_fetch/4 not implemented"
        case :erlang.phash2(1, 1) do
          0 -> raise message
          1 -> {:error, RuntimeError.exception(message), state}
        end
      end

      def handle_first(query, cursor, opts, state) do
        handle_fetch(query, cursor, opts, state)
      end

      def handle_next(query, cursor, opts, state) do
        handle_fetch(query, cursor, opts, state)
      end

      def handle_deallocate(_, _, _, state) do
        message = "handle_deallocate/4 not implemented"
        case :erlang.phash2(1, 1) do
          0 -> raise message
          1 -> {:error, RuntimeError.exception(message), state}
        end
      end

      def handle_info(_, state), do: {:ok, state}

      defoverridable [connect: 1, disconnect: 2, checkout: 1, checkin: 1,
                      ping: 1, handle_begin: 2, handle_commit: 2,
                      handle_rollback: 2, handle_prepare: 3, handle_execute: 4,
                      handle_close: 3, handle_declare: 4, handle_first: 4,
                      handle_next: 4, handle_deallocate: 4, handle_info: 2]
    end
  end

  @doc """
  Ensures the given pool applications have been started.

  ### Options

    * `:pool` - The `DBConnection.Pool` module to use, (default:
    `DBConnection.Connection`)

  """
  @spec ensure_all_started(opts :: Keyword.t, type :: atom) ::
    {:ok, [atom]} | {:error, atom}
  def ensure_all_started(opts, type \\ :temporary) do
    Keyword.get(opts, :pool, DBConnection.Connection).ensure_all_started(opts, type)
  end

  @doc """
  Start and link to a database connection process.

  ### Options

    * `:pool` - The `DBConnection.Pool` module to use, (default:
    `DBConnection.Connection`)
    * `:idle` - The idle strategy, `:passive` to avoid checkin when idle and
    `:active` to checkin when idle (default: `:passive`)
    * `:idle_timeout` - The idle timeout to ping the database (default:
    `1_000`)
    * `:backoff_min` - The minimum backoff interval (default: `1_000`)
    * `:backoff_max` - The maximum backoff interval (default: `30_000`)
    * `:backoff_type` - The backoff strategy, `:stop` for no backoff and
    to stop, `:exp` for exponential, `:rand` for random and `:rand_exp` for
    random exponential (default: `:rand_exp`)
    * `:after_connect` - A function to run on connect using `run/3`, either
    a 1-arity fun, `{module, function, args}` with `DBConnection.t` prepended
    to `args` or `nil` (default: `nil`)
    * `:name` - A name to register the started process (see the `:name` option
    in `GenServer.start_link/3`).

  ### Example

      {:ok, conn} = DBConnection.start_link(mod, [idle_timeout: 5_000])
  """
  @spec start_link(module, opts :: Keyword.t) :: GenServer.on_start
  def start_link(conn_mod, opts) do
    pool_mod = Keyword.get(opts, :pool, DBConnection.Connection)
    apply(pool_mod, :start_link, [conn_mod, opts])
  end

  @doc """
  Create a supervisor child specification for a pool of connections.

  See `Supervisor.Spec` for child options (`child_opts`).
  """
  @spec child_spec(module, opts :: Keyword.t, child_opts :: Keyword.t) ::
    Supervisor.Spec.spec
  def child_spec(conn_mod, opts, child_opts \\ []) do
    pool_mod = Keyword.get(opts, :pool, DBConnection.Connection)
    apply(pool_mod, :child_spec, [conn_mod, opts, child_opts])
  end

  @doc """
  Prepare a query with a database connection for later execution and
  returns `{:ok, query}` on success or `{:error, exception}` if there was
  an error.

  The returned `query` can then be passed to `execute/3` and/or `close/3`

  ### Options

    * `:pool_timeout` - The maximum time to wait for a reply when making a
    synchronous call to the pool (default: `5_000`)
    * `:queue` - Whether to block waiting in an internal queue for the
    connection's state (boolean, default: `true`)
    * `:timeout` - The maximum time that the caller is allowed the
    to hold the connection's state (ignored when using a run/transaction
    connection, default: `15_000`)
    * `:log` - A function to log information about a call, either
    a 1-arity fun, `{module, function, args}` with `DBConnection.LogEntry.t`
    prepended to `args` or `nil`. See `DBConnection.LogEntry` (default: `nil`)

  The pool and connection module may support other options. All options
  are passed to `handle_prepare/3`.

  ### Example

      {conn, _} = DBConnection.begin!(pool)
      try do
        query = DBConnection.prepare!(conn)
        try do
          DBConnection.execute!(conn, "SELECT * FROM table", [])
        after
          DBConnection.close(conn, query)
        end
        DBConnection.commit!(conn)
      after
        DBConnection.rollback(conn)
      end
  """
  @spec prepare(conn, query, opts :: Keyword.t) ::
    {:ok, query} | {:error, Exception.t}
  def prepare(conn, query, opts \\ []) do
    meter = meter(opts)
    result =
      with {:ok, query, meter} <- parse(query, meter, opts) do
        run(conn, &run_prepare/5, query, meter, opts)
      end
    log(result, :prepare, query, nil)
  end

  @doc """
  Prepare a query with a database connection and return the prepared
  query. An exception is raised on error.

  See `prepare/3`.
  """
  @spec prepare!(conn, query, opts :: Keyword.t) :: query
  def prepare!(conn, query, opts \\ []) do
    case prepare(conn, query, opts) do
      {:ok, result} -> result
      {:error, err} -> raise err
    end
  end

  @doc """
  Prepare a query and execute it with a database connection and return both the
  prepared query and the result, `{:ok, query, result}` on success or
  `{:error, exception}` if there was an error.

  The returned `query` can be passed to `execute/4` and `close/3`.

  ### Options

    * `:pool_timeout` - The maximum time to wait for a reply when making a
    synchronous call to the pool (default: `5_000`)
    * `:queue` - Whether to block waiting in an internal queue for the
    connection's state (boolean, default: `true`)
    * `:timeout` - The maximum time that the caller is allowed the
    to hold the connection's state (ignored when using a run/transaction
    connection, default: `15_000`)
    * `:log` - A function to log information about a call, either
    a 1-arity fun, `{module, function, args}` with `DBConnection.LogEntry.t`
    prepended to `args` or `nil`. See `DBConnection.LogEntry` (default: `nil`)

  ### Example

      query                = %Query{statement: "SELECT id FROM table WHERE id=$1"}
      {:ok, query, result} = DBConnection.prepare_execute(conn, query, [1])
      {:ok, result2}       = DBConnection.execute(conn, query, [2])
      :ok                  = DBConnection.close(conn, query)
   """
  @spec prepare_execute(conn, query, params, Keyword.t) ::
    {:ok, query, result} |
    {:error, Exception.t}
  def prepare_execute(conn, query, params, opts \\ []) do
    result =
      with {:ok, query, meter} <- parse(query, meter(opts), opts),
           {:ok, query, result, meter}
            <- run(conn, &run_prepare_execute/6, query, params, meter, opts),
           {:ok, result, meter} <- decode(query, result, meter, opts) do
        {:ok, query, result, meter}
      end
    log(result, :prepare_execute, query, params)
  end

  @doc """
  Prepare a query and execute it with a database connection and return both the
  prepared query and result. An exception is raised on error.

  See `prepare_execute/4`.
  """
  @spec prepare_execute!(conn, query, Keyword.t) :: {query, result}
  def prepare_execute!(conn, query, params, opts \\ []) do
    case prepare_execute(conn, query, params, opts) do
      {:ok, query, result} -> {query, result}
      {:error, err}        -> raise err
    end
  end

  @doc """
  Execute a prepared query with a database connection and return
  `{:ok, result}` on success or `{:error, exception}` if there was an
  error.

  If the query is not prepared on the connection an attempt may be made to
  prepare it and then execute again.

  ### Options

    * `:pool_timeout` - The maximum time to wait for a reply when making a
    synchronous call to the pool (default: `5_000`)
    * `:queue` - Whether to block waiting in an internal queue for the
    connection's state (boolean, default: `true`)
    * `:timeout` - The maximum time that the caller is allowed the
    to hold the connection's state (ignored when using a run/transaction
    connection, default: `15_000`)
    * `:log` - A function to log information about a call, either
    a 1-arity fun, `{module, function, args}` with `DBConnection.LogEntry.t`
    prepended to `args` or `nil`. See `DBConnection.LogEntry` (default: `nil`)

  The pool and connection module may support other options. All options
  are passed to `handle_execute/4`.

  See `prepare/3`.
  """
  @spec execute(conn, query, params, opts :: Keyword.t) ::
    {:ok, result} | {:error, Exception.t}
  def execute(conn, query, params, opts \\ []) do
    result =
      with {:ok, params, meter} <- encode(query, params, meter(opts), opts),
           {:ok, result, meter}
            <- run(conn, &run_execute/6, query, params, meter, opts) do
           decode(query, result, meter, opts)
      end
    log(result, :execute, query, params)
  end

  @doc """
  Execute a prepared query with a database connection and return the
  result. Raises an exception on error.

  See `execute/4`
  """
  @spec execute!(conn, query, params, opts :: Keyword.t) :: result
  def execute!(conn, query, params, opts \\ []) do
    case execute(conn, query, params, opts) do
      {:ok, result} -> result
      {:error, err} -> raise err
    end
  end

  @doc """
  Close a prepared query on a database connection and return `{:ok, result}` on
  success or `{:error, exception}` on error.

  This function should be used to free resources held by the connection
  process and/or the database server.

  ## Options

    * `:pool_timeout` - The maximum time to wait for a reply when making a
    synchronous call to the pool (default: `5_000`)
    * `:queue` - Whether to block waiting in an internal queue for the
    connection's state (boolean, default: `true`)
    * `:timeout` - The maximum time that the caller is allowed the
    to hold the connection's state (ignored when using a run/transaction
    connection, default: `15_000`)
    * `:log` - A function to log information about a call, either
    a 1-arity fun, `{module, function, args}` with `DBConnection.LogEntry.t`
    prepended to `args` or `nil`. See `DBConnection.LogEntry` (default: `nil`)

  The pool and connection module may support other options. All options
  are passed to `handle_close/3`.

  See `prepare/3`.
  """
  @spec close(conn, query, opts :: Keyword.t) ::
    {:ok, result} | {:error, Exception.t}
  def close(conn, query, opts \\ []) do
    conn
    |> cleanup(&run_close/6, [query], meter(opts), opts)
    |> log(:close, query, nil)
  end

  @doc """
  Close a prepared query on a database connection and return the result. Raises
  an exception on error.

  See `close/3`.
  """
  @spec close!(conn, query, opts :: Keyword.t) :: result
  def close!(conn, query, opts \\ []) do
    case close(conn, query, opts) do
      {:ok, result} -> result
      {:error, err} -> raise err
    end
  end

  @doc """
  Acquire a lock on a connection and run a series of requests on it.

  The return value of this function is the return value of `fun`.

  To use the locked connection call the request with the connection
  reference passed as the single argument to the `fun`. If the
  connection disconnects all future calls using that connection
  reference will fail.

  `run/3` and `transaction/3` can be nested multiple times but a
  `transaction/3` call inside another `transaction/3` will be treated
  the same as `run/3`.

  ### Options

    * `:pool_timeout` - The maximum time to wait for a reply when making a
    synchronous call to the pool (default: `5_000`)
    * `:queue` - Whether to block waiting in an internal queue for the
    connection's state (boolean, default: `true`)
    * `:timeout` - The maximum time that the caller is allowed the
    to hold the connection's state (default: `15_000`)

  The pool may support other options.

  ### Example

      {:ok, res} = DBConnection.run(conn, fn(conn) ->
        DBConnection.execute!(conn, "SELECT id FROM table", [])
      end)
  """
  @spec run(conn, (t -> result), opts :: Keyword.t) :: result when result: var
  def run(conn, fun, opts \\ [])
  def run(%DBConnection{} = conn, fun, _) do
    case fetch_info(conn, nil) do
      {:ok, _conn_state, _meter} ->
        fun.(conn)
      {:error, err, _meter} ->
        raise err
    end
  end
  def run(pool, fun, opts) do
    case checkout(pool, nil, opts) do
      {:ok, conn, _, _} ->
        try do
          fun.(conn)
        after
          checkin(conn, opts)
        end
      {:error, err, _} ->
        raise err
      {kind, reason, stack, _} ->
        :erlang.raise(kind, reason, stack)
    end
  end

  @doc """
  Acquire a lock on a connection and run a series of requests inside a
  transaction. The result of the transaction fun is return inside an `:ok`
  tuple: `{:ok, result}`.

  To use the locked connection call the request with the connection
  reference passed as the single argument to the `fun`. If the
  connection disconnects all future calls using that connection
  reference will fail.

  `run/3` and `transaction/3` can be nested multiple times. If a transaction is
  rolled back or a nested transaction `fun` raises the transaction is marked as
  failed. All calls except `run/3`, `transaction/3`, `rollback/2`, `close/3` and
  `close!/3` will raise an exception inside a failed transaction until the outer
  transaction call returns. All `transaction/3` calls will return
  `{:error, :rollback}` if the transaction failed or connection closed and
  `rollback/2` is not called for that `transaction/3`.

  ### Options

    * `:pool_timeout` - The maximum time to wait for a reply when making a
    synchronous call to the pool (default: `5_000`)
    * `:queue` - Whether to block waiting in an internal queue for the
    connection's state (boolean, default: `true`)
    * `:timeout` - The maximum time that the caller is allowed the
    to hold the connection's state (default: `15_000`)
    * `:log` - A function to log information about begin, commit and rollback
    calls made as part of the transaction, either a 1-arity fun,
    `{module, function, args}` with `DBConnection.LogEntry.t` prepended to
    `args` or `nil`. See `DBConnection.LogEntry` (default: `nil`)

  The pool and connection module may support other options. All options
  are passed to `handle_begin/2`, `handle_commit/2` and
  `handle_rollback/2`.

  ### Example

      {:ok, res} = DBConnection.transaction(conn, fn(conn) ->
        DBConnection.execute!(conn, "SELECT id FROM table", [])
      end)
  """
  @spec transaction(conn, (conn -> result), opts :: Keyword.t) ::
    {:ok, result} | {:error, reason :: any} when result: var
  def transaction(%DBConnection{conn_mode: :transaction} = conn, fun, _opts) do
    %DBConnection{conn_ref: conn_ref} = conn
    try do
      result = fun.(conn)
      conclude(conn, result)
    catch
      :throw, {__MODULE__, ^conn_ref, reason} ->
        fail(conn)
        {:error, reason}
      kind, reason ->
        stack = System.stacktrace()
        fail(conn)
        :erlang.raise(kind, reason, stack)
    else
      result ->
        {:ok, result}
    end
  end
  def transaction(%DBConnection{} = conn, fun, opts) do
    case begin(conn, &run/4, opts) do
      {:ok, conn, _} ->
        run_transaction(conn, fun, &run/4, opts)
      {:error, %DBConnection.TransactionError{}} ->
        {:error, :rollback}
      {:error, err} ->
        raise err
    end
  end
  def transaction(pool, fun, opts) do
    case begin(pool, &checkout/4, opts) do
      {:ok, conn, _} ->
        run_transaction(conn, fun, &checkin/4, opts)
      {:error, %DBConnection.TransactionError{}} ->
        {:error, :rollback}
      {:error, err} ->
        raise err
    end
  end

  @doc """
  Acquire a lock on a connection and begin a database transaction.

  Return `{:ok, conn, result}` on success or `{:error, exception}` if there was
  an error. If a new lock was acquired and there is an error, it is released.

  It is possible to issue begin requests without a later `commit/2` or
  `rollback/2` as transaction might be concluded by other actions. The semantics
  are left to the callback implementation. However it is strongly advised to
  ensure a matching `rollback/2` call always occur, even if `commit/2` should
  occur beforehand. This ensures that on failure that the transaction is rolled
  back and the lock on connection released. If the lock has been released before
  a rollback call then `rollback/2` will return an error tuple.

      {:ok, conn, _result} = DBConnection.begin(pool)
      try do
        # transaction goes here!
        DBConnection.commit!(conn)
      after
        DBConnection.rollback(conn)
      end

  The callback implementation should determine (using transaction status of the
  database) the state of a transaction. If a transaction is already started,
  according to the callback implementation, then an error tuple with a
  `DBConnection.TransactionError` is returned.

  This function will return a error tuple with a `DBConnection.ConnectionError`
  when called inside a deprecated `transaction/3`.

  ### Options

  See module documentation. The pool and connection module may support other
  options. All options are passed to `handle_begin/2`.

  See `commit/2` and `rollback/2`.

  ### Example

      {:ok, conn, result} = DBConnection.begin(pool)
      try do
        res =DBConnection.execute!(conn, "SELECT * FROM table", [])
        DBConnection.commit(conn)
        res
      after
        DBConnection.rollback(conn)
      end
  """
  @spec begin(conn, opts :: Keyword.t) ::
    {:ok, t, result} | {:error, Exception.t}
  def begin(conn, opts \\ []) do
    begin(conn, &checkout/4, opts)
  end

  @doc """
  Acquire a lock on a connection and begin a database transaction.

  Returns `{conn, result}` on success, otherwise raises an exception on error.

  This function will raise a `DBConnection.ConnectionError` when called inside a
  deprecated `transaction/3`.

  See `begin/2`.
  """
  @spec begin!(conn, opts :: Keyword.t) :: {t, result}
  def begin!(conn, opts \\ []) do
    case begin(conn, opts) do
      {:ok, conn, result} ->
        {conn, result}
      {:error, err} ->
        raise err
    end
  end

  @doc """
  Rollback a database transaction and release lock on connection.

  When outside of a `transaction/3` call returns `{:ok, result}` on success or
  `{:error, exception}` if there was an error. The lock on the connection is
  always released.

  It is possible to issue rollbacks requests without a `begin/2` as transaction
  might be started by other actions. The semantics are left to the callback
  implementation.

  The callback implementation should determine (using transaction status of the
  database) the state of a transaction  If a transaction is not started,
  according to callback implmentation, then an error tuple with a
  `DBConnection.TransactionError` is returned.

  When inside of a `transaction/3` call does a non-local return, using a
  `throw/1` to cause the transaction to enter a failed state and the
  `transaction/3` call returns `{:error, reason}`. If `transaction/3` calls are
  nested the connection is marked as failed until the outermost transaction call
  does the database rollback. Note that `transaction/3` is deprecated.

  ### Options

  See module documentation. The pool and connection module may support other
  options. All options are passed to `handle_rollback/2`.

  See `begin/2`, `commit/2`, and `transaction/3`.

  ### Example

      {:ok, conn, result} = DBConnection.begin(pool)
      try do
        res = DBConnection.execute!(conn, "SELECT * FROM table", [])
        DBConnection.commit(conn)
        res
      after
        DBConnection.rollback(conn)
      end

  ### Deprecated Example

      {:error, :oops} = DBConnection.transaction(pool, fun(conn) ->
        DBConnection.rollback(conn, :oops)
      end)
  """
  @spec rollback(conn, (opts :: Keyword.t) | reason :: term) ::
    {:ok, result} | {:error, Exception.t}
  def rollback(conn) do
    rollback(conn, &checkin/4, [])
  end
  def rollback(%DBConnection{conn_mode: :transaction} = conn, reason) do
    %DBConnection{conn_ref: conn_ref}  = conn
    throw({__MODULE__, conn_ref, reason})
  end
  def rollback(conn, opts) do
    rollback(conn, &checkin/4, opts)
  end

  @doc """
  Rollback a database transaction and release lock on connection.

  Returns `result` on success, otherwise raises an exception on error.

  This function will raise a `DBConnection.ConnectionError` when called inside a
  deprecated `transaction/3`.

  See `rollback/2`.
  """
  @spec rollback!(conn, opts :: Keyword.t) :: result
  def rollback!(conn, opts \\ []) do
    case rollback(conn, &checkin/4, opts) do
      {:ok, result} ->
        result
      {:error, err} ->
        raise err
    end
  end

  @doc """
  Commit a database transaction and release lock on connection.

  Return `{:ok, result}` on success or `{:error, exception}` if there was an
  error.

  It is possible to issue commit requests without a `begin/2` as transaction
  might be started by other actions. The semantics are left to the callback
  implementation.

  The callback implementation should determine (using transaction status of the
  database) the state of a transaction  If the transaction is aborted or not
  started, according to callback implmentation, then an error tuple with a
  `DBConnection.TransactionError` is returned. In the aborted case a rollback
  will be attempted and if it errors, that error will be returned instead.

  This function will return a error tuple with a `DBConnection.ConnectionError`
  when called inside a deprecated `transaction/3`.

  ### Options

  See module documentation. The pool and connection module may support other
  options. All options are passed to `handle_commit/2` and `handle_rollback/2`.

  See `begin/2` and `rollback/2`.

  ### Example

      {:ok, conn, result} = DBConnection.begin(pool)
      try do
        res = DBConnection.execute!(conn, "SELECT * FROM table", [])
        DBConnection.commit(conn)
        res
      after
        DBConnection.rollback(conn)
      end
  """
  @spec commit(conn, opts :: Keyword.t) :: {:ok, result} | {:error, Exception.t}
  def commit(conn, opts \\ []) do
    commit(conn, &checkin/4, opts)
  end

  @doc """
  Commit a database transaction.

  Returns `result` on success, otherwise raises an exception on error.

  This function will raise a `DBConnection.ConnectionError` when called inside a
  deprecated `transaction/3`.

  See `commit/2`.
  """
  @spec commit!(conn, opts :: Keyword.t) :: result
  def commit!(conn, opts \\ []) do
    case commit(conn, opts) do
      {:ok, result} ->
        result
      {:error, err} ->
        raise err
    end
  end

  @doc """
  Return the transaction status of a connection.

  The callback implementation should return the transaction status according to
  the database, and not make assumption based.

  This function will raise a `DBConnection.ConnectionError` when called inside a
  deprecated `transaction/3`.

  ### Options

  See module documentation. The pool and connection module may support other
  options. All options are passed to `handle_status/2`.

  ### Example

      {:ok, conn, _result} = DBConnection.begin(pool)
      try do
        fun.(conn)
      after
        case DBConnection.status(conn) do
          :transaction ->
            DBConnection.commit(conn)
          :error ->
            DBConnection.rollback(conn)
            raise "transaction is aborted!"
          :idle ->
            raise "transaction is not started!"
        end
      end
  """
  @spec status(conn, opts :: Keyword.t) :: :idle | :transaction | :error
  def status(conn, opts \\ [])
  def status(%DBConnection{conn_mode: :transaction}, _opts) do
    raise DBConnection.ConnectionError,
      "can not get status inside legacy transaction"
  end
  def status(conn, opts) do
    case run(conn, &run_status/4, nil, opts) do
      {status, _meter} ->
        status
      {:error, _err, _meter} ->
        :error
      {kind, reason, stack, _meter} ->
        :erlang.raise(kind, reason, stack)
    end
  end

  @doc """
  Create a stream that will prepare a query, execute it and stream results
  using a cursor.

  ### Options

    * `:pool_timeout` - The maximum time to wait for a reply when making a
    synchronous call to the pool (default: `5_000`)
    * `:queue` - Whether to block waiting in an internal queue for the
    connection's state (boolean, default: `true`)
    * `:timeout` - The maximum time that the caller is allowed the
    to hold the connection's state (ignored when using a run/transaction
    connection, default: `15_000`)
    * `:log` - A function to log information about a call, either
    a 1-arity fun, `{module, function, args}` with `DBConnection.LogEntry.t`
    prepended to `args` or `nil`. See `DBConnection.LogEntry` (default: `nil`)

  The pool and connection module may support other options. All options
  are passed to `handle_prepare/3, `handle_close/3, `handle_declare/4`,
  `handle_first/4`, `handle_next/4' and `handle_deallocate/4`.

  ### Example

      {:ok, results} = DBConnection.transaction(conn, fn(conn) ->
        query  = %Query{statement: "SELECT id FROM table"}
        stream = DBConnection.prepare_stream(conn, query, [])
        Enum.to_list(stream)
      end)
  """
  @spec prepare_stream(t, query, params, opts :: Keyword.t) ::
    DBConnection.PrepareStream.t
  def prepare_stream(%DBConnection{} = conn, query, params, opts) do
    %DBConnection.PrepareStream{conn: conn, query: query, params: params,
                                opts: opts}
  end

  @doc """
  Create a stream that will execute a prepared query and stream results using a
  cursor.

  ### Options

    * `:pool_timeout` - The maximum time to wait for a reply when making a
    synchronous call to the pool (default: `5_000`)
    * `:queue` - Whether to block waiting in an internal queue for the
    connection's state (boolean, default: `true`)
    * `:timeout` - The maximum time that the caller is allowed the
    to hold the connection's state (ignored when using a run/transaction
    connection, default: `15_000`)
    * `:log` - A function to log information about a call, either
    a 1-arity fun, `{module, function, args}` with `DBConnection.LogEntry.t`
    prepended to `args` or `nil`. See `DBConnection.LogEntry` (default: `nil`)

  The pool and connection module may support other options. All options
  are passed to `handle_declare/4`, `handle_first/4` , `handle_next/4` and
  `handle_deallocate/4`.

  ### Example

      {conn, _} = DBConnection.begin!(pool)
      try do

        query = %Query{statement: "SELECT id FROM table"}
        query = DBConnection.prepare!(conn, query)
        try do
          stream = DBConnection.stream(conn, query, [])
          res = Enum.to_list(stream)
          DBConnection.commit!(conn)
          res
        after
          # Make sure query is closed!
          DBConnection.close(conn, query)
        end

      after
        # Make sure transaction is rolled back if anything goes wrong!
        DBConnection.rollback(coon)
      end
  """
  @spec stream(t, query, params, opts :: Keyword.t) :: DBConnection.Stream.t
  def stream(%DBConnection{} = conn, query, params, opts \\ []) do
    %DBConnection.Stream{conn: conn, query: query, params: params, opts: opts}
  end

  @doc """
  Prepare a query and declare a cursor.

  Returns `{:ok, query, cursor}` on success or `{:error, exception}` if there
  was an error.

  ### Options

  See module documentation. The pool and connection module may support other
  options. All options are passed to `handle_prepare/3`, handle_declare/4` and
  `handle_close/3`.

  ### Example

      query = "SELECT id FROM table"
      {:ok, query, cursor} = DBConnection.prepare_declare(conn, query, [])
      try do
        {:cont, result} = DBConnection.fetch!(conn, query, cursor, opts)
        {:halt, result} = DBConnection.fetch!(conn, query, cursor, opts)
      after
        DBConnection.deallocate(conn, query, cursor, opts)
      end
  """
  @spec prepare_declare(conn, query, params, opts :: Keyword.t) ::
    {:ok, cursor} | {:error, Exception.t}
  def prepare_declare(conn, query, params, opts) do
    result =
      with {:ok, query, meter} <- parse(query, meter(opts), opts) do
           run(conn, &run_prepare_declare/6, query, params, meter, opts)
      end
    log(result, :prepare_declare, query, params)
  end

  @spec prepare_declare!(conn, query, params, opts :: Keyword.t) :: cursor
  def prepare_declare!(conn, query, params, opts) do
    case prepare_declare(conn, query, params, opts) do
      {:ok, query, cursor} ->
        {query, cursor}
      {:error, err} ->
        raise err
    end
  end

  @doc """
  Declare a cursor.

  Returns `{:ok, cursor}` on success or `{:error, exception}` if there was
  an error.

  ### Options

  See module documentation. The pool and connection module may support other
  options. All options are passed to `handle_declare/4`.

  ### Example

      query = "SELECT id FROM table"
      {:ok, cursor} = DBConnection.declare(conn, query, [])
      try do
        {:cont, result} = DBConnection.fetch!(conn, query, cursor, opts)
        {:halt, result} = DBConnection.fetch!(conn, query, cursor, opts)
      after
        DBConnection.deallocate(conn, query, cursor, opts)
      end
  """
  @spec declare(conn, query, params, opts :: Keyword.t) ::
    {:ok, cursor} | {:error, Exception.t}
  def declare(conn, query, params, opts) do
    result =
      with {:ok, params, meter} <- encode(query, params, meter(opts), opts) do
        run(conn, &run_declare/6, query, params, meter, opts)
      end
    log(result, :declare, query, params)
  end

  @doc """
  Declare a cursor.

  Returns `cursor` on success or `{:error, exception}` if there was an error.

  See `declare/4`.
  """
  @spec declare!(conn, query, params, opts :: Keyword.t) :: cursor
  def declare!(conn, query, params, opts) do
    case declare(conn, query, params, opts) do
      {:ok, cursor} ->
        cursor
      {:error, err} ->
        raise err
    end
  end

  @doc """
  Fetch using a cursor.

  Returns `{:cont, result}` on success and the cursor can be used to fetch
  again, `{:halt, result}` on success and the cursor is closed, or
  `{:error, exception}` if there was an error.

  On `:halt` tuple the cursor does not need to be deallocated but the callback
  implementation may allow it.

  ### Options

  See module documentation. The pool and connection module may support other
  options. All options are passed to `handle_fetch/4`.

  See `declare/4`.
  """
  @spec fetch(conn, query, cursor, opts :: Keyword.t) ::
    {:cont | :halt, result} | {:error, Exception.t}
  def fetch(conn, query, cursor, opts) do
    fun = :handle_fetch
    args = [query, cursor]
    result =
      with {ok, result, meter} when ok in [:cont, :halt]
            <- run(conn, &run_fetch/6, fun, args, meter(opts), opts),
           {:ok, result, meter} <- decode(query, result, meter, opts) do
            {ok, result, meter}
      end
    log(result, :fetch, query, cursor)
  end

  @doc """
  Fetch using a cursor.

  Returns `{:cont, result}` on success and the cursor can be used to fetch
  again, `{:halt, result}` on success and the cursor is closed, or raises an
  exception if there was an error.

  See `fetch/4`.
  """
  @spec fetch!(conn, query, cursor, opts :: Keyword.t) ::
    {:cont | :halt, result}
  def fetch!(conn, query, cursor, opts) do
    case fetch(conn, query, cursor, opts) do
      {:cont, _} = cont ->
        cont
      {:halt, _} = halt ->
        halt
      {:error, err} ->
        raise err
    end
  end

  @doc """
  Deallocate a cursor.

  Returns `{:ok, result}` on success or `{:error, exception}` if there was an
  error.

  ### Options

  See module documentation. The pool and connection module may support other
  options. All options are passed to `handle_deallocate/4`.

  See `declare/4`.
  """
  @spec deallocate(conn, query, cursor, opts :: Keyword.t) ::
    {:ok, result} | {:error, Exception.t}
  def deallocate(conn, query, cursor, opts) do
    conn
    |> cleanup(&run_deallocate/6, [query, cursor], meter(opts), opts)
    |> log(:deallocate, query, cursor)
  end

  @doc """
  Deallocate a cursor.

  Returns `result` on success or raises an exception if there was an error.

  See `deallocate/4`.
  """
  @spec deallocate!(conn, query, cursor, opts :: Keyword.t) :: result
  def deallocate!(conn, query, cursor, opts) do
    case deallocate(conn, query, cursor, opts) do
      {:ok, result} ->
        result
      {:error, err} ->
        raise err
    end
  end

  @doc false
  def reduce(%DBConnection.PrepareStream{} = stream, acc, fun) do
    %DBConnection.PrepareStream{conn: conn, query: query, params: params,
                                opts: opts} = stream
    declare =
      fn(conn, opts) ->
        {query, cursor} = prepare_declare!(conn, query, params, opts)
        {:first, query, cursor}
      end
    enum = resource(conn, declare, &stream_fetch/3, &stream_deallocate/3, opts)
    enum.(acc, fun)
  end
  def reduce(%DBConnection.Stream{} = stream, acc, fun) do
    %DBConnection.Stream{conn: conn, query: query, params: params,
                         opts: opts} = stream
    declare = &{:first, query, declare!(&1, query, params, &2)}
    enum = resource(conn, declare, &stream_fetch/3, &stream_deallocate/3, opts)
    enum.(acc, fun)
  end

  ## Helpers

  defp checkout(pool, meter, opts) do
    meter = event(meter, :checkout)
    pool_mod = Keyword.get(opts, :pool, DBConnection.Connection)
    try do
      apply(pool_mod, :checkout, [pool, opts])
    catch
      kind, reason ->
        stack = System.stacktrace()
        {kind, reason, stack, meter}
    else
      {:ok, pool_ref, conn_mod, conn_state} ->
        conn = %DBConnection{pool_mod: pool_mod, pool_ref: pool_ref,
          conn_mod: conn_mod, conn_ref: make_ref()}
        put_info(conn, conn_state)
        {:ok, conn, conn_state, meter}
      {:error, err} ->
        {:error, err, meter}
    end
  end

  defp checkout(%DBConnection{} = conn, fun, meter, opts) do
    with {:ok, conn_state, meter} <- fetch_info(conn, meter),
         {:ok, result, meter} <- fun.(conn, conn_state, meter, opts) do
      {:ok, conn, result, meter}
    end
  end
  defp checkout(pool, fun, meter, opts) do
    with {:ok, conn, conn_state, meter} <- checkout(pool, meter, opts) do
      case fun.(conn, conn_state, meter, opts) do
        {:ok, result, meter} ->
          {:ok, conn, result, meter}
        error ->
          checkin(conn, opts)
          error
      end
    end
  end

  defp checkin(conn, opts) do
    case delete_info(conn) do
      {:ok, conn_state} ->
        %DBConnection{pool_mod: pool_mod, pool_ref: pool_ref} = conn
        _ = apply(pool_mod, :checkin, [pool_ref, conn_state, opts])
        :ok
      {:error, _} = error ->
        error
    end
  end

  defp checkin(%DBConnection{} = conn, fun, meter, opts) do
    with {:ok, conn_state, meter} <- fetch_info(conn, meter) do
      return = fun.(conn, conn_state, meter, opts)
      checkin(conn, opts)
      return
    end
  end
  defp checkin(pool, fun, meter, opts) do
    run(pool, fun, meter, opts)
  end

  defp delete_disconnect(conn, conn_state, err, opts) do
    _ = delete_info(conn)
    %DBConnection{pool_mod: pool_mod, pool_ref: pool_ref} = conn
    args = [pool_ref, err, conn_state, opts]
    _ = apply(pool_mod, :disconnect, args)
    :ok
  end

  defp delete_stop(conn, conn_state, kind, reason, stack, opts) do
    _ = delete_info(conn)
    msg = "client #{inspect self()} stopped: " <>
      Exception.format(kind, reason, stack)
    exception = DBConnection.ConnectionError.exception(msg)
    %DBConnection{pool_mod: pool_mod, pool_ref: pool_ref} = conn
    args = [pool_ref, exception, conn_state, opts]
    _ = apply(pool_mod, :stop, args)
    :ok
  end

  defp handle(conn, conn_state, fun, args, meter, opts) do
    %DBConnection{conn_mod: conn_mod} = conn
    try do
      apply(conn_mod, fun, args ++ [opts, conn_state])
    else
      {:ok, result, conn_state}
          when fun in [:handle_first, :handle_next] ->
        put_info(conn, conn_state)
        {:cont, result, meter}
      {:ok, result, conn_state} ->
        put_info(conn, conn_state)
        {:ok, result, meter}
      {:cont, result, conn_state}
          when fun in [:handle_fetch, :handle_first, :handle_next] ->
        put_info(conn, conn_state)
        {:cont, result, meter}
      {:halt, result, conn_state}
          when fun in [:handle_fetch, :handle_first, :handle_next] ->
        put_info(conn, conn_state)
        {:halt, result, meter}
      {:deallocate, result, conn_state}
          when fun in [:handle_first, :handle_next] ->
        put_info(conn, conn_state)
        {:deallocate, result, meter}
      {:idle, conn_state}
          when fun in [:handle_commit, :handle_rollback] ->
        put_info(conn, conn_state)
        {:idle, meter}
      {:transaction, conn_state} when fun == :handle_begin ->
        put_info(conn, conn_state)
        {:transaction, meter}
      {:error, conn_state}
          when fun in [:handle_begin, :handle_commit] ->
        put_info(conn, conn_state)
        {:error, meter}
      {:error, err, conn_state} ->
        put_info(conn, conn_state)
        {:error, err, meter}
      {:disconnect, err, conn_state} ->
        delete_disconnect(conn, conn_state, err, opts)
        {:error, err, meter}
      other ->
        try do
          raise DBConnection.ConnectionError, "bad return value: #{inspect other}"
        catch
          :error, reason ->
            stack = System.stacktrace()
            delete_stop(conn, conn_state, :error, reason, stack, opts)
            {:error, reason, stack, meter}
        end
    catch
      kind, reason ->
        stack = System.stacktrace()
        delete_stop(conn, conn_state, kind, reason, stack, opts)
        {kind, reason, stack, meter}
    end
  end

  defp parse(query, meter, opts) do
    try do
      DBConnection.Query.parse(query, opts)
    catch
      kind, reason ->
        stack = System.stacktrace()
        {kind, reason, stack, meter}
    else
      query ->
        {:ok, query, meter}
    end
  end

  defp describe(conn, query, meter, opts) do
    try do
      DBConnection.Query.describe(query, opts)
    catch
      kind, reason ->
        stack = System.stacktrace()
        raised_close(conn, query, meter, opts, kind, reason, stack)
    else
      query ->
        {:ok, query, meter}
    end
  end

  defp encode(conn, query, params, meter, opts) do
    try do
      DBConnection.Query.encode(query, params, opts)
    catch
      kind, reason ->
        stack = System.stacktrace()
        raised_close(conn, query, meter, opts, kind, reason, stack)
    else
      params ->
        {:ok, params, meter}
    end
  end

  defp encode(query, params, meter, opts) do
    try do
      DBConnection.Query.encode(query, params, opts)
    catch
      kind, reason ->
        stack = System.stacktrace()
        {kind, reason, stack, meter}
    else
      params ->
        {:ok, params, meter}
    end
  end

  defp decode(query, result, meter, opts) do
    meter = event(meter, :decode)
    try do
      DBConnection.Query.decode(query, result, opts)
    catch
      kind, reason ->
        stack = System.stacktrace()
        {kind, reason, stack, meter}
    else
      result ->
        {:ok, result, meter}
    end
  end

  defp run_prepare(conn, conn_state, query, meter, opts) do
    with {:ok, query, meter} <- prepare(conn, conn_state, query, meter, opts) do
      describe(conn, query, meter, opts)
    end
  end

  defp prepare(conn, conn_state, query, meter, opts) do
    meter = event(meter, :prepare)
    handle(conn, conn_state, :handle_prepare, [query], meter, opts)
  end

  defp run_prepare_execute(conn, conn_state, query, params, meter, opts) do
    with {:ok, query, meter}
          <- run_prepare(conn, conn_state, query, meter, opts),
         {:ok, params, meter} <- encode(conn, query, params, meter, opts),
         {:ok, conn_state, meter} <- fetch_info(conn, meter),
         {:ok, result, meter}
          <- run_execute(conn, conn_state, query, params, meter, opts) do
      {:ok, query, result, meter}
    end
  end

  defp run_execute(conn, conn_state, query, params, meter, opts) do
    meter = event(meter, :execute)
    handle(conn, conn_state, :handle_execute, [query, params], meter, opts)
  end

  defp raised_close(conn, query, meter, opts, kind, reason, stack) do
    with {status, conn_state, meter} when status in [:ok, :failed]
          <- get_info(conn, meter),
         {:ok, _, meter}
          <- run_close(conn, status, conn_state, [query], meter, opts) do
      {kind, reason, stack, meter}
    end
  end

  defp run_close(conn, status, conn_state, args, meter, opts) do
    meter = event(meter, :close)
    cleanup(conn, status, conn_state, :handle_close, args, meter, opts)
  end

  defp cleanup(%DBConnection{} = conn, fun, args, meter, opts) do
    with {status, conn_state, meter} when status in [:ok, :failed]
          <- get_info(conn, meter) do
      fun.(conn, status, conn_state, args, meter, opts)
    end
  end
  defp cleanup(pool, fun, args, meter, opts) do
    with {:ok, conn, conn_state, meter} <- checkout(pool, meter, opts) do
      try do
        fun.(conn, :ok, conn_state, args, meter, opts)
      after
        checkin(conn, opts)
      end
    end
  end

  defp cleanup(conn, status, conn_state, fun, args, meter, opts) do
    %DBConnection{conn_mod: conn_mod} = conn
    try do
      apply(conn_mod, fun, args ++ [opts, conn_state])
    else
      {:ok, result, conn_state} ->
        put_info(conn, status, conn_state)
        {:ok, result, meter}
      {:error, err, conn_state} ->
        put_info(conn, status, conn_state)
        {:error, err, meter}
      {:disconnect, err, conn_state} ->
        delete_disconnect(conn, conn_state, err, opts)
        {:error, err, meter}
      other ->
        try do
          raise DBConnection.ConnectionError, "bad return value: #{inspect other}"
        catch
          :error, reason ->
            stack = System.stacktrace()
            delete_stop(conn, conn_state, :error, reason, stack, opts)
            {:error, reason, stack, meter}
        end
    catch
      kind, reason ->
        stack = System.stacktrace()
        delete_stop(conn, conn_state, kind, reason, stack, opts)
        {kind, reason, stack, meter}
    end
  end

  defp run(%DBConnection{} = conn, fun, meter, opts) do
    with {:ok, conn_state, meter} <- fetch_info(conn, meter) do
      fun.(conn, conn_state, meter, opts)
    end
  end
  defp run(pool, fun, meter, opts) do
    with {:ok, conn, conn_state, meter} <- checkout(pool, meter, opts) do
      try do
        fun.(conn, conn_state, meter, opts)
      after
        checkin(conn, opts)
      end
    end
  end

  defp run(%DBConnection{} = conn, fun, arg, meter, opts) do
    with {:ok, conn_state, meter} <- fetch_info(conn, meter) do
      fun.(conn, conn_state, arg, meter, opts)
    end
  end
  defp run(pool, fun, arg, meter, opts) do
    with {:ok, conn, conn_state, meter} <- checkout(pool, meter, opts) do
      try do
        fun.(conn, conn_state, arg, meter, opts)
      after
        checkin(conn, opts)
      end
    end
  end

  defp run(%DBConnection{} = conn, fun, arg1, arg2, meter, opts) do
    with {:ok, conn_state, meter} <- fetch_info(conn, meter) do
      fun.(conn, conn_state, arg1, arg2, meter, opts)
    end
  end
  defp run(pool, fun, arg1, arg2, meter, opts) do
    with {:ok, conn, conn_state, meter} <- checkout(pool, meter, opts) do
      try do
        fun.(conn, conn_state, arg1, arg2, meter, opts)
      after
        checkin(conn, opts)
      end
    end
  end

  defp meter(opts) do
    case Keyword.get(opts, :log) do
      nil -> nil
      log -> {log, []}
    end
  end

  defp event(nil, _),
    do: nil
  defp event({log, events}, event),
    do: {log, [{event, :erlang.monotonic_time()} | events]}

  defp log({:ok, res, meter}, call, query, params),
    do: log(meter, call, query, params, {:ok, res})
  defp log({:ok, res1, res2, meter}, call, query, params),
    do: log(meter, call, query, params, {:ok, res1, res2})
  defp log({ok, res, meter}, call, query, cursor) when ok in [:cont, :halt],
    do: log(meter, call, query, cursor, {ok, res})
  defp log({:error, err, meter}, call, query, params),
    do: log(meter, call, query, params, {:error, err})
  defp log({kind, reason, stack, meter}, call, query, params),
    do: log(meter, call, query, params, {kind, reason, stack})

  defp log(nil, _, _, _, result),
    do: log_result(result)
  defp log({log, times}, call, query, params, result) do
    entry = DBConnection.LogEntry.new(call, query, params, times, entry_result(result))
    try do
      log(log, entry)
    catch
      kind, reason ->
        stack = System.stacktrace()
        log_raised(entry, kind, reason, stack)
    end
    log_result(result)
  end

  defp entry_result({kind, reason, stack})
  when kind in [:error, :exit, :throw] do
    msg = "an exception was raised: " <> Exception.format(kind, reason, stack)
    {:error, %DBConnection.ConnectionError{message: msg}}
  end
  defp entry_result({ok, res}) when ok in [:cont, :halt],
    do: {:ok, res}
  defp entry_result(other), do: other

  defp log({mod, fun, args}, entry), do: apply(mod, fun, [entry | args])
  defp log(fun, entry), do: fun.(entry)

  defp log_result({kind, reason, stack}) when kind in [:error, :exit, :throw] do
    :erlang.raise(kind, reason, stack)
  end
  defp log_result(other), do: other

  defp log_raised(entry, kind, reason, stack) do
    Logger.error(fn() ->
      "an exception was raised logging #{inspect entry}: " <> Exception.format(kind, reason, stack)
    end)
  catch
    _, _ ->
      :ok
  end

  defp run_transaction(conn, fun, run, opts) do
    %DBConnection{conn_ref: conn_ref} = conn
    try do
      result = fun.(%DBConnection{conn | conn_mode: :transaction})
      conclude(conn, result)
    catch
      :throw, {__MODULE__, ^conn_ref, reason} ->
        reset(conn)
        case rollback(conn, run, opts) do
          {:ok, _} ->
            {:error, reason}
          {:error, %DBConnection.TransactionError{}} ->
            {:error, reason}
          {:error, %DBConnection.ConnectionError{}} ->
            {:error, reason}
          {:error, err} ->
            raise err
        end
      kind, reason ->
        stack = System.stacktrace()
        reset(conn)
        _ = rollback(conn, run, opts)
        :erlang.raise(kind, reason, stack)
    else
      result ->
        case commit(conn, run, opts) do
          {:ok, _} ->
            {:ok, result}
          {:error, %DBConnection.TransactionError{}} ->
            {:error, :rollback}
          {:error, err} ->
            raise err
        end
    after
      reset(conn)
    end
  end

  defp fail(conn) do
    case get_info(conn, nil) do
      {:ok, conn_state, _meter} ->
        put_info(conn, :failed, conn_state)
      _ ->
        :ok
    end
  end

  defp conclude(%DBConnection{conn_ref: conn_ref} = conn, result) do
    case get_info(conn, nil) do
      {:ok, _conn_state, _meter} ->
        result
      _ ->
        throw({__MODULE__, conn_ref, :rollback})
    end
  end

  defp reset(conn) do
    case get_info(conn, nil) do
      {:failed, conn_state, _meter} ->
        put_info(conn, :ok, conn_state)
      _ ->
        :ok
    end
  end

  defp transaction_error(conn, query, opts) do
    run(conn, &run_transaction_error/5, query, meter(opts), opts)
  end

  defp run_transaction_error(conn, _conn_state, query, meter, _opts) do
    meter = event(meter, query)
    msg = "can not #{query} inside legacy transaction"
    err = DBConnection.ConnectionError.exception(msg)
    fail(conn)
    log(meter, query, query, nil, {:error, err})
  end

  defp begin(%DBConnection{conn_mode: :transaction} = conn, _, opts) do
    transaction_error(conn, :begin, opts)
  end
  defp begin(conn, run, opts) do
    case run.(conn, &run_begin/4, meter(opts), opts) do
      {status, meter} ->
        err = DBConnection.TransactionError.exception(status)
        log(meter, :begin, :begin, nil, {:error, err})
      other ->
        log(other, :begin, :begin, nil)
    end
  end

  defp run_begin(conn, conn_state, meter, opts) do
    meter = event(meter, :begin)
    handle(conn, conn_state, :handle_begin, [], meter, opts)
  end

  defp rollback(%DBConnection{conn_mode: :transaction} = conn, _, opts) do
    transaction_error(conn, :rollback, opts)
  end
  defp rollback(conn, run, opts) do
    case run.(conn, &run_rollback/4, meter(opts), opts) do
      {status, meter} ->
        err = DBConnection.TransactionError.exception(status)
        log(meter, :rollback, :rollback, nil, {:error, err})
      other ->
        log(other, :rollback, :rollback, nil)
    end
  end

  defp run_rollback(conn, conn_state, meter, opts) do
    meter = event(meter, :rollback)
    handle(conn, conn_state, :handle_rollback, [], meter, opts)
  end

  defp commit(%DBConnection{conn_mode: :transaction} = conn, _, opts) do
    transaction_error(conn, :commit, opts)
  end
  defp commit(conn, run, opts) do
    case run.(conn, &run_commit/4, meter(opts), opts) do
      {:rollback, {:ok, result, meter}} ->
        log(meter, :commit, :rollback, nil, {:ok, result})
        err = DBConnection.TransactionError.exception(:error)
        {:error, err}
      {query, {status, meter}} ->
        err = DBConnection.TransactionError.exception(status)
        log(meter, :commit, query, nil, {:error, err})
      {query, other} ->
        log(other, :commit, query, nil)
      {:error, err, meter} ->
        log(meter, :commit, :commit, nil, {:error, err})
      {kind, reason, stack, meter} ->
        log(meter, :commit, :commit, nil, {kind, reason, stack})
    end
  end

  defp run_commit(conn, conn_state, meter, opts) do
    meter = event(meter, :commit)
    case handle(conn, conn_state, :handle_commit, [], meter, opts) do
      {:error, meter} ->
        # conn_state must valid as just put there in previous call
        {:ok, conn_state, meter} = fetch_info(conn, meter)
        {:rollback, run_rollback(conn, conn_state, meter, opts)}
      return ->
        {:commit, return}
    end
  end

<<<<<<< HEAD
  defp prepare_declare(conn, query, params, opts) do
    result =
      with {:ok, query, meter} <- parse(query, meter(opts), opts) do
        run(conn, &run_prepare_declare/6, query, params, meter, opts)
      end
    case log(result, :prepare_declare, query, params) do
      {:ok, query, cursor} ->
        {:first, query, cursor}
      {:error, err} ->
        raise err
    end
  end

  defp run_status(conn, conn_state, meter, opts) do
    %DBConnection{conn_mod: conn_mod} = conn
    try do
      apply(conn_mod, :handle_status, [opts, conn_state])
    else
      {status, conn_state} when status in [:idle, :transaction, :error] ->
        put_info(conn, conn_state)
        {status, conn_state}
      {:disconnect, err, conn_state} ->
        delete_disconnect(conn, conn_state, err, opts)
        {:error, meter}
      other ->
        try do
          raise DBConnection.ConnectionError, "bad return value: #{inspect other}"
        catch
          :error, reason ->
            stack = System.stacktrace()
            delete_stop(conn, conn_state, :error, reason, stack, opts)
            {:error, reason, stack, meter}
        end
    catch
      kind, reason ->
        stack = System.stacktrace()
        delete_stop(conn, conn_state, kind, reason, stack, opts)
        {kind, reason, stack, meter}
    end
  end

=======
>>>>>>> 664d9626
  defp run_prepare_declare(conn, conn_info, query, params, meter, opts) do
    with {:ok, query, meter} <- prepare(conn, conn_info, query, meter, opts),
         {:ok, query, meter} <- describe(conn, query, meter, opts),
         {:ok, params, meter} <- encode(conn, query, params, meter, opts),
         {:ok, conn_state, meter} <- fetch_info(conn, meter),
         {:ok, cursor, meter}
          <- run_declare(conn, conn_state, query, params, meter, opts) do
      {:ok, query, cursor, meter}
    end
  end

  defp run_declare(conn, conn_state, query, params, meter, opts) do
    meter = event(meter, :declare)
    handle(conn, conn_state, :handle_declare, [query, params], meter, opts)
  end

  defp stream_fetch(conn, {:first, query, cursor}, opts) do
    stream_fetch(conn, :handle_first, query, cursor,opts)
  end
  defp stream_fetch(conn, {:cont, query, cursor}, opts) do
    stream_fetch(conn, :handle_next, query, cursor, opts)
  end
  defp stream_fetch(_, {:halt, _,  _} = state, _) do
    {:halt, state}
  end

  defp stream_fetch(conn, fun, query, cursor, opts) do
    result =
      conn
      |> run(&run_stream_fetch/6, fun, [query, cursor], meter(opts), opts)
      |> log(:fetch, query, cursor)
    case result do
      {ok, result} when ok in [:cont, :halt] ->
        {[result], {ok, query, cursor}}
      {:error, err} ->
        raise err
    end
  end

  defp run_stream_fetch(conn, conn_state, fun, args, meter, opts) do
    [query, _] = args
    with {ok, result, meter} when ok in [:cont, :halt]
          <- run_fetch(conn, conn_state, fun, args, meter, opts),
         {:ok, result, meter} <- decode(query, result, meter, opts) do
      {ok, result, meter}
    end
  end

  defp run_fetch(conn, conn_state, fun, args, meter, opts) do
    with {:deallocate, result, meter}
          <- fetch(conn, conn_state, fun, args, meter, opts),
         {status, conn_state, meter} when status in [:ok, :failed]
          <- get_info(conn, meter),
         {:ok, _, meter}
          <- run_deallocate(conn, status, conn_state, args, meter, opts) do
      {:halt, result, meter}
    end
  end

  defp fetch(conn, conn_state, fun, args, meter, opts) do
    meter = event(meter, :fetch)
    handle(conn, conn_state, fun, args, meter, opts)
  end

  defp stream_deallocate(_conn, {:halt, _query, _cursor}, _opts),
    do: :ok
  defp stream_deallocate(conn, {_cont, query, cursor}, opts),
    do: deallocate(conn, query, cursor, opts)

  defp run_deallocate(conn, status, conn_state, args, meter, opts) do
    meter = event(meter, :deallocate)
    cleanup(conn, status, conn_state, :handle_deallocate, args, meter, opts)
  end

  defp resource(%DBConnection{} = conn, start, next, stop, opts) do
    start = fn() -> start.(conn, opts) end
    next = fn(state) -> next.(conn, state, opts) end
    stop = fn(state) -> stop.(conn, state, opts) end
    Stream.resource(start, next, stop)
  end

  defp put_info(conn, status \\ :ok, conn_state) do
    _ = Process.put(key(conn), {status, conn_state})
    :ok
  end

  defp fetch_info(conn, meter) do
    case Process.get(key(conn)) do
      {:ok, conn_state} ->
        {:ok, conn_state, meter}
      {:failed, _conn_state} ->
        msg = "legacy transaction rolling back"
        {:error, DBConnection.ConnectionError.exception(msg), meter}
      nil ->
        msg = "connection is closed"
        {:error, DBConnection.ConnectionError.exception(msg), meter}
    end
  end

  defp get_info(conn, meter) do
    case Process.get(key(conn)) do
      {status, conn_state} ->
        {status, conn_state, meter}
      nil ->
        msg = "connection is closed"
        {:error, DBConnection.ConnectionError.exception(msg), meter}
    end
  end

  defp delete_info(conn) do
    case Process.delete(key(conn)) do
      {:ok, _conn_state} = ok ->
        ok
      {:failed, conn_state} ->
        {:ok, conn_state}
      nil ->
        msg = "connection is closed"
        {:error, DBConnection.ConnectionError.exception(msg)}
    end
  end

  defp key(%DBConnection{conn_ref: conn_ref}), do: {__MODULE__, conn_ref}
end<|MERGE_RESOLUTION|>--- conflicted
+++ resolved
@@ -2022,20 +2022,6 @@
     end
   end
 
-<<<<<<< HEAD
-  defp prepare_declare(conn, query, params, opts) do
-    result =
-      with {:ok, query, meter} <- parse(query, meter(opts), opts) do
-        run(conn, &run_prepare_declare/6, query, params, meter, opts)
-      end
-    case log(result, :prepare_declare, query, params) do
-      {:ok, query, cursor} ->
-        {:first, query, cursor}
-      {:error, err} ->
-        raise err
-    end
-  end
-
   defp run_status(conn, conn_state, meter, opts) do
     %DBConnection{conn_mod: conn_mod} = conn
     try do
@@ -2064,8 +2050,6 @@
     end
   end
 
-=======
->>>>>>> 664d9626
   defp run_prepare_declare(conn, conn_info, query, params, meter, opts) do
     with {:ok, query, meter} <- prepare(conn, conn_info, query, meter, opts),
          {:ok, query, meter} <- describe(conn, query, meter, opts),
